
typedef struct __mavlink_heartbeat_t 
{
	uint8_t type; ///< Type of the MAV (quadrotor, helicopter, etc.)

} mavlink_heartbeat_t;

typedef struct __mavlink_boot_t 
{
	uint32_t version; ///< The onboard software version

} mavlink_boot_t;

typedef struct __mavlink_system_time_t 
{
	uint64_t time_usec; ///< Timestamp of the master clock in microseconds since UNIX epoch.

} mavlink_system_time_t;

typedef struct __mavlink_action_t 
{
	uint8_t target; ///< The system executing the action
	uint8_t action; ///< The action id

} mavlink_action_t;

typedef struct __mavlink_set_mode_t 
{
	uint8_t target; ///< The system setting the mode
	uint8_t mode; ///< The new mode

} mavlink_set_mode_t;

typedef struct __mavlink_set_altitude_t 
{
	uint8_t target; ///< The system setting the altitude
	uint32_t mode; ///< The new altitude in meters

} mavlink_set_altitude_t;

typedef struct __mavlink_request_data_stream_t 
{
	uint8_t target_system; ///< The target requested to send the message stream.
	uint8_t target_component; ///< The target requested to send the message stream.
	uint8_t req_stream_id; ///< The ID of the requested stream
	uint16_t req_message_rate; ///< The requested interval between two messages of this type
	uint8_t start_stop; ///< 1 to start sending, 0 to stop sending.

} mavlink_request_data_stream_t;

typedef struct __mavlink_request_dynamic_gyro_calibration_t 
{
	uint8_t target_system; ///< The system which should auto-calibrate
	uint8_t target_component; ///< The system component which should auto-calibrate
	float mode; ///< The current ground-truth rpm
	uint8_t axis; ///< The axis to calibrate: 0 roll, 1 pitch, 2 yaw
	uint16_t time; ///< The time to average over in ms

} mavlink_request_dynamic_gyro_calibration_t;

typedef struct __mavlink_request_static_calibration_t 
{
	uint8_t target_system; ///< The system which should auto-calibrate
	uint8_t target_component; ///< The system component which should auto-calibrate
	uint16_t time; ///< The time to average over in ms

} mavlink_request_static_calibration_t;

typedef struct __mavlink_manual_control_t 
{
	uint8_t target; ///< The system to be controlled
	float roll; ///< roll
	float pitch; ///< pitch
	float yaw; ///< yaw
	float thrust; ///< thrust
	uint8_t roll_manual; ///< roll control enabled auto:0, manual:1
	uint8_t pitch_manual; ///< pitch auto:0, manual:1
	uint8_t yaw_manual; ///< yaw auto:0, manual:1
	uint8_t thrust_manual; ///< thrust auto:0, manual:1

} mavlink_manual_control_t;

typedef struct __mavlink_attitude_control_t 
{
	uint8_t target; ///< The system to be controlled
	float roll; ///< roll
	float pitch; ///< pitch
	float yaw; ///< yaw
	float thrust; ///< thrust
	uint8_t roll_manual; ///< roll control enabled auto:0, manual:1
	uint8_t pitch_manual; ///< pitch auto:0, manual:1
	uint8_t yaw_manual; ///< yaw auto:0, manual:1
	uint8_t thrust_manual; ///< thrust auto:0, manual:1

} mavlink_attitude_control_t;

typedef struct __mavlink_set_cam_shutter_t 
{
	uint8_t cam_no; ///< Camera id
	uint8_t cam_mode; ///< Camera mode: 0 = auto, 1 = manual
	uint8_t trigger_pin; ///< Trigger pin, 0-3 for PtGrey FireFly
	uint16_t interval; ///< Shutter interval, in microseconds
	uint16_t exposure; ///< Exposure time, in microseconds
	float gain; ///< Camera gain

} mavlink_set_cam_shutter_t;

typedef struct __mavlink_image_triggered_t 
{
	uint64_t timestamp; ///< Timestamp

} mavlink_image_triggered_t;

typedef struct __mavlink_image_trigger_control_t 
{
	uint8_t enable; ///< 0 to disable, 1 to enable

} mavlink_image_trigger_control_t;

typedef struct __mavlink_image_available_t 
{
	uint64_t cam_id; ///< Camera id
	uint8_t cam_no; ///< Camera # (starts with 0)
	uint64_t timestamp; ///< Timestamp
	uint64_t valid_until; ///< Until which timestamp this buffer will stay valid
	uint32_t img_seq; ///< The image sequence number
	uint32_t img_buf_index; ///< Position of the image in the buffer, starts with 0
	uint16_t width; ///< Image width
	uint16_t height; ///< Image height
	uint16_t depth; ///< Image depth
	uint8_t channels; ///< Image channels
	int32_t key; ///< Shared memory area key
	uint32_t exposure; ///< Exposure time, in microseconds
	float gain; ///< Camera gain

} mavlink_image_available_t;

typedef struct __mavlink_param_request_read_t 
{
	uint8_t target_system; ///< System ID
	uint8_t target_component; ///< Component ID
	int8_t param_id[15]; ///< Onboard parameter id

} mavlink_param_request_read_t;

typedef struct __mavlink_param_request_list_t 
{
	uint8_t target_system; ///< System ID
	uint8_t target_component; ///< Component ID

} mavlink_param_request_list_t;

typedef struct __mavlink_param_value_t 
{
	int8_t param_id[15]; ///< Onboard parameter id
	float param_value; ///< Onboard parameter value

} mavlink_param_value_t;

typedef struct __mavlink_param_set_t 
{
	uint8_t target_system; ///< System ID
	uint8_t target_component; ///< Component ID
	int8_t param_id[15]; ///< Onboard parameter id
	float param_value; ///< Onboard parameter value

} mavlink_param_set_t;

typedef struct __mavlink_param_write_storage_t 
{
	uint8_t target_system; ///< System ID
	uint8_t target_component; ///< Component ID

} mavlink_param_write_storage_t;

typedef struct __mavlink_attitude_t 
{
	uint64_t msec; ///< Timestamp (milliseconds)
	float roll; ///< Roll angle (rad)
	float pitch; ///< Pitch angle (rad)
	float yaw; ///< Yaw angle (rad)
	float rollspeed; ///< Roll angular speed (rad/s)
	float pitchspeed; ///< Pitch angular speed (rad/s)
	float yawspeed; ///< Yaw angular speed (rad/s)

} mavlink_attitude_t;

typedef struct __mavlink_vision_position_estimate_t 
{
	uint64_t usec; ///< Timestamp (milliseconds)
	float x; ///< Global X Position
	float y; ///< Global Y Position
	float z; ///< Global Z Position
	float roll; ///< Roll angle in rad
	float pitch; ///< Pitch angle in rad
	float yaw; ///< Yaw angle in rad
	float r1; ///< World-to-body rotation matrix first column, first row
	float r2; ///< Rotation matrix second column, first row
	float r3; ///< Rotation matrix third column, first row
	float r4; ///< Rotation matrix first column, second row
	float r5; ///< Rotation matrix second column, second row
	float r6; ///< Rotation matrix third column, second row
	float r7; ///< Rotation matrix first column, third row
	float r8; ///< Rotation matrix second column, third row
	float r9; ///< Rotation matrix third column, third row
	uint8_t confidence; ///< Confidence about the position. 0 = 0%, 255 = 100%

} mavlink_vision_position_estimate_t;

typedef struct __mavlink_position_t 
{
	uint64_t usec; ///< Timestamp (milliseconds)
	float x; ///< X Position
	float y; ///< Y Position
	float z; ///< Z Position
	float vx; ///< X Speed
	float vy; ///< Y Speed
	float vz; ///< Z Speed

} mavlink_position_t;

typedef struct __mavlink_waypoint_t 
{
<<<<<<< HEAD
	int8_t name[20]; ///< Name of the Waypoint
=======
>>>>>>> be1ce21c
	uint16_t id; ///< ID
	uint16_t priority; ///< Priority
	float x; ///< x position
	float y; ///< y position
	float z; ///< z position
<<<<<<< HEAD
	float yaw; ///< yaw orientation in radians, 0 = NORTH
=======
	float yaw; ///< yaw orientation
>>>>>>> be1ce21c
	uint16_t autocontinue; ///< autocontinue to next wp

} mavlink_waypoint_t;

<<<<<<< HEAD
typedef struct __mavlink_waypoint_set_t 
{
	uint8_t target_system; ///< System ID
	uint8_t target_component; ///< Component ID
	int8_t name[20]; ///< Name of the Waypoint
	uint16_t id; ///< ID
	uint16_t priority; ///< Priority
	float x; ///< x position
	float y; ///< y position
	float z; ///< z position
	float yaw; ///< yaw orientation in radians, 0 = NORTH
	uint16_t autocontinue; ///< autocontinue to next wp

} mavlink_waypoint_set_t;

typedef struct __mavlink_waypoint_set_active_t 
{
	uint8_t target_system; ///< System ID
	uint8_t target_component; ///< Component ID
	uint16_t id; ///< ID

} mavlink_waypoint_set_active_t;

typedef struct __mavlink_waypoint_request_list_t 
{
	uint8_t target_system; ///< System ID
	uint8_t target_component; ///< Component ID

} mavlink_waypoint_request_list_t;

typedef struct __mavlink_waypoint_reached_t 
{
	uint8_t target_system; ///< System ID
	uint8_t target_component; ///< Component ID
	int8_t name[20]; ///< Name of the Waypoint
	uint16_t id; ///< ID
	uint16_t priority; ///< Priority
	float x; ///< x position
	float y; ///< y position
	float z; ///< z position
	float yaw; ///< yaw orientation in radians, 0 = NORTH
	uint16_t autocontinue; ///< autocontinue to next wp

} mavlink_waypoint_reached_t;

typedef struct __mavlink_position_control_setpoint_set_t 
{
	uint8_t target_system; ///< System ID
	uint8_t target_component; ///< Component ID
	uint16_t id; ///< ID of waypoint, 0 for plain position
	float x; ///< x position
	float y; ///< y position
	float z; ///< z position
	float yaw; ///< yaw orientation in radians, 0 = NORTH

} mavlink_position_control_setpoint_set_t;

typedef struct __mavlink_position_control_setpoint_t 
{
	uint16_t id; ///< ID of waypoint, 0 for plain position
	float x; ///< x position
	float y; ///< y position
	float z; ///< z position
	float yaw; ///< yaw orientation in radians, 0 = NORTH

} mavlink_position_control_setpoint_t;
=======
typedef struct __mavlink_marker_t 
{
	uint16_t id; ///< ID
	float x; ///< x position
	float y; ///< y position
	float z; ///< z position
	float roll; ///< roll orientation
	float pitch; ///< pitch orientation
	float yaw; ///< yaw orientation

} mavlink_marker_t;
>>>>>>> be1ce21c

typedef struct __mavlink_raw_imu_t 
{
	uint64_t msec; ///< Timestamp (milliseconds)
	int16_t xacc; ///< X acceleration (mg raw)
	int16_t yacc; ///< Y acceleration (mg raw)
	int16_t zacc; ///< Z acceleration (mg raw)
	uint16_t xgyro; ///< Angular speed around X axis (adc units)
	uint16_t ygyro; ///< Angular speed around Y axis (adc units)
	uint16_t zgyro; ///< Angular speed around Z axis (adc units)
	int16_t xmag; ///< X Magnetic field (milli tesla)
	int16_t ymag; ///< Y Magnetic field (milli tesla)
	int16_t zmag; ///< Z Magnetic field (milli tesla)

} mavlink_raw_imu_t;

typedef struct __mavlink_raw_aux_t 
{
	uint16_t adc1; ///< ADC1 (J405 ADC3, LPC2148 AD0.6)
	uint16_t adc2; ///< ADC2 (J405 ADC5, LPC2148 AD0.2)
	uint16_t adc3; ///< ADC3 (J405 ADC6, LPC2148 AD0.1)
	uint16_t adc4; ///< ADC4 (J405 ADC7, LPC2148 AD1.3)
	uint16_t vbat; ///< Battery voltage
	int16_t temp; ///< Temperature (degrees celcius)
	int16_t baro; ///< Barometric pressure (hecto Pascal)

} mavlink_raw_aux_t;

typedef struct __mavlink_sys_status_t 
{
	uint8_t mode; ///< System mode
	uint8_t status; ///< System status flag
	uint16_t vbat; ///< Battery voltage
	uint8_t motor_block; ///< Motor block status flag
	uint16_t packet_drop; ///< Dropped packets

} mavlink_sys_status_t;

typedef struct __mavlink_aux_status_t 
{
	uint16_t load; ///< Maximum usage in percent of the mainloop time, should be always below 100

} mavlink_aux_status_t;

typedef struct __mavlink_pattern_detected_t 
{
	float confidence; ///< Confidence of detection
	int8_t file[100]; ///< Pattern file name
	uint8_t detected; ///< Accepted as true detection, 0 no, 1 yes

} mavlink_pattern_detected_t;

typedef struct __mavlink_statustext_t 
{
	uint8_t severity; ///< Severity of status, 0 = info message, 255 = critical fault
	int8_t text[50]; ///< Status text message, without null termination character

} mavlink_statustext_t;

typedef struct __mavlink_debug_t 
{
	uint8_t ind; ///< index of debug variable
	float value; ///< DEBUG value

} mavlink_debug_t;<|MERGE_RESOLUTION|>--- conflicted
+++ resolved
@@ -42,7 +42,7 @@
 {
 	uint8_t target_system; ///< The target requested to send the message stream.
 	uint8_t target_component; ///< The target requested to send the message stream.
-	uint8_t req_stream_id; ///< The ID of the requested stream
+	uint8_t req_stream_id; ///< The ID of the requested message type
 	uint16_t req_message_rate; ///< The requested interval between two messages of this type
 	uint8_t start_stop; ///< 1 to start sending, 0 to stop sending.
 
@@ -221,26 +221,47 @@
 
 typedef struct __mavlink_waypoint_t 
 {
-<<<<<<< HEAD
+	uint16_t id; ///< ID
+	uint16_t priority; ///< Priority
+	float x; ///< x position
+	float y; ///< y position
+	float z; ///< z position
+	float yaw; ///< yaw orientation in radians, 0 = NORTH
+	uint16_t autocontinue; ///< autocontinue to next wp
+
+} mavlink_waypoint_t;
+
+typedef struct __mavlink_waypoint_set_t 
+{
+	uint8_t target_system; ///< System ID
+	uint8_t target_component; ///< Component ID
 	int8_t name[20]; ///< Name of the Waypoint
-=======
->>>>>>> be1ce21c
 	uint16_t id; ///< ID
 	uint16_t priority; ///< Priority
 	float x; ///< x position
 	float y; ///< y position
 	float z; ///< z position
-<<<<<<< HEAD
-	float yaw; ///< yaw orientation in radians, 0 = NORTH
-=======
-	float yaw; ///< yaw orientation
->>>>>>> be1ce21c
+	float yaw; ///< yaw orientation in radians, 0 = NORTH
 	uint16_t autocontinue; ///< autocontinue to next wp
 
-} mavlink_waypoint_t;
-
-<<<<<<< HEAD
-typedef struct __mavlink_waypoint_set_t 
+} mavlink_waypoint_set_t;
+
+typedef struct __mavlink_waypoint_set_active_t 
+{
+	uint8_t target_system; ///< System ID
+	uint8_t target_component; ///< Component ID
+	uint16_t id; ///< ID
+
+} mavlink_waypoint_set_active_t;
+
+typedef struct __mavlink_waypoint_request_list_t 
+{
+	uint8_t target_system; ///< System ID
+	uint8_t target_component; ///< Component ID
+
+} mavlink_waypoint_request_list_t;
+
+typedef struct __mavlink_waypoint_reached_t 
 {
 	uint8_t target_system; ///< System ID
 	uint8_t target_component; ///< Component ID
@@ -253,36 +274,6 @@
 	float yaw; ///< yaw orientation in radians, 0 = NORTH
 	uint16_t autocontinue; ///< autocontinue to next wp
 
-} mavlink_waypoint_set_t;
-
-typedef struct __mavlink_waypoint_set_active_t 
-{
-	uint8_t target_system; ///< System ID
-	uint8_t target_component; ///< Component ID
-	uint16_t id; ///< ID
-
-} mavlink_waypoint_set_active_t;
-
-typedef struct __mavlink_waypoint_request_list_t 
-{
-	uint8_t target_system; ///< System ID
-	uint8_t target_component; ///< Component ID
-
-} mavlink_waypoint_request_list_t;
-
-typedef struct __mavlink_waypoint_reached_t 
-{
-	uint8_t target_system; ///< System ID
-	uint8_t target_component; ///< Component ID
-	int8_t name[20]; ///< Name of the Waypoint
-	uint16_t id; ///< ID
-	uint16_t priority; ///< Priority
-	float x; ///< x position
-	float y; ///< y position
-	float z; ///< z position
-	float yaw; ///< yaw orientation in radians, 0 = NORTH
-	uint16_t autocontinue; ///< autocontinue to next wp
-
 } mavlink_waypoint_reached_t;
 
 typedef struct __mavlink_position_control_setpoint_set_t 
@@ -306,7 +297,7 @@
 	float yaw; ///< yaw orientation in radians, 0 = NORTH
 
 } mavlink_position_control_setpoint_t;
-=======
+
 typedef struct __mavlink_marker_t 
 {
 	uint16_t id; ///< ID
@@ -318,7 +309,6 @@
 	float yaw; ///< yaw orientation
 
 } mavlink_marker_t;
->>>>>>> be1ce21c
 
 typedef struct __mavlink_raw_imu_t 
 {
