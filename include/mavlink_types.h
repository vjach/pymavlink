--- conflicted
+++ resolved
@@ -46,11 +46,7 @@
 			MAV_ACTION_VIDEO_START = 32,
 			MAV_ACTION_VIDEO_STOP = 33,
 			MAV_ACTION_RESET_MAP = 34,
-<<<<<<< HEAD
-                        MAV_ACTION_RESET_PLAN = 35,
-=======
 			MAV_ACTION_RESET_PLAN = 35,
->>>>>>> 4ecd2806
 			MAV_ACTION_NB        ///< Number of MAV actions
 };
 
